/*
 * Copyright 1993-2020 NVIDIA Corporation.  All rights reserved.
 *
 * NOTICE TO LICENSEE:
 *
 * This source code and/or documentation ("Licensed Deliverables") are
 * subject to NVIDIA intellectual property rights under U.S. and
 * international Copyright laws.
 *
 * These Licensed Deliverables contained herein is PROPRIETARY and
 * CONFIDENTIAL to NVIDIA and is being provided under the terms and
 * conditions of a form of NVIDIA software license agreement by and
 * between NVIDIA and Licensee ("License Agreement") or electronically
 * accepted by Licensee.  Notwithstanding any terms or conditions to
 * the contrary in the License Agreement, reproduction or disclosure
 * of the Licensed Deliverables to any third party without the express
 * written consent of NVIDIA is prohibited.
 *
 * NOTWITHSTANDING ANY TERMS OR CONDITIONS TO THE CONTRARY IN THE
 * LICENSE AGREEMENT, NVIDIA MAKES NO REPRESENTATION ABOUT THE
 * SUITABILITY OF THESE LICENSED DELIVERABLES FOR ANY PURPOSE.  IT IS
 * PROVIDED "AS IS" WITHOUT EXPRESS OR IMPLIED WARRANTY OF ANY KIND.
 * NVIDIA DISCLAIMS ALL WARRANTIES WITH REGARD TO THESE LICENSED
 * DELIVERABLES, INCLUDING ALL IMPLIED WARRANTIES OF MERCHANTABILITY,
 * NONINFRINGEMENT, AND FITNESS FOR A PARTICULAR PURPOSE.
 * NOTWITHSTANDING ANY TERMS OR CONDITIONS TO THE CONTRARY IN THE
 * LICENSE AGREEMENT, IN NO EVENT SHALL NVIDIA BE LIABLE FOR ANY
 * SPECIAL, INDIRECT, INCIDENTAL, OR CONSEQUENTIAL DAMAGES, OR ANY
 * DAMAGES WHATSOEVER RESULTING FROM LOSS OF USE, DATA OR PROFITS,
 * WHETHER IN AN ACTION OF CONTRACT, NEGLIGENCE OR OTHER TORTIOUS
 * ACTION, ARISING OUT OF OR IN CONNECTION WITH THE USE OR PERFORMANCE
 * OF THESE LICENSED DELIVERABLES.
 *
 * U.S. Government End Users.  These Licensed Deliverables are a
 * "commercial item" as that term is defined at 48 C.F.R. 2.101 (OCT
 * 1995), consisting of "commercial computer software" and "commercial
 * computer software documentation" as such terms are used in 48
 * C.F.R. 12.212 (SEPT 1995) and is provided to the U.S. Government
 * only as a commercial end item.  Consistent with 48 C.F.R.12.212 and
 * 48 C.F.R. 227.7202-1 through 227.7202-4 (JUNE 1995), all
 * U.S. Government End Users acquire the Licensed Deliverables with
 * only those rights set forth herein.
 *
 * Any use of the Licensed Deliverables in individual and commercial
 * software must include, in the user documentation and internal
 * comments to the code, the above Disclaimer and U.S. Government End
 * Users Notice.
 */
#include <cuda_runtime_api.h> // cudaMalloc, cudaMemcpy, etc.
#include <cusparse.h>         // cusparseSpMV
#include <stdio.h>            // printf
#include <stdlib.h>           // EXIT_FAILURE

#define CHECK_CUDA(func)                                                       \
{                                                                              \
    cudaError_t status = (func);                                               \
    if (status != cudaSuccess) {                                               \
        printf("CUDA API failed at line %d with error: %s (%d)\n",             \
               __LINE__, cudaGetErrorString(status), status);                  \
        return EXIT_FAILURE;                                                   \
    }                                                                          \
}

#define CHECK_CUSPARSE(func)                                                   \
{                                                                              \
    cusparseStatus_t status = (func);                                          \
    if (status != CUSPARSE_STATUS_SUCCESS) {                                   \
        printf("CUSPARSE API failed at line %d with error: %s (%d)\n",         \
               __LINE__, cusparseGetErrorString(status), status);              \
        return EXIT_FAILURE;                                                   \
    }                                                                          \
}

int main(void) {
    // Host problem definition
    int   A_num_rows   = 4;
    int   A_num_cols   = 4;
    int   A_num_nnz    = 9;
    int   B_num_rows   = A_num_cols;
    int   B_num_cols   = 3;
    int   ldb          = B_num_rows;
    int   ldc          = A_num_rows;
    int   B_size       = ldb * B_num_cols;
    int   C_size       = ldc * B_num_cols;
    int   hA_rows[]    = { 0, 0, 0, 1, 2, 2, 2, 3, 3 };
    int   hA_columns[] = { 0, 2, 3, 1, 0, 2, 3, 1, 3 };
    float hA_values[]  = { 1.0f, 2.0f, 3.0f, 4.0f, 5.0f,
                           6.0f, 7.0f, 8.0f, 9.0f };
    float  hB[]        = { 1.0f,  2.0f,  3.0f,  4.0f,
                           5.0f,  6.0f,  7.0f,  8.0f,
                           9.0f, 10.0f, 11.0f, 12.0f };
    float  hC[]        = { 0.0f, 0.0f, 0.0f, 0.0f,
                           0.0f, 0.0f, 0.0f, 0.0f,
                           0.0f, 0.0f, 0.0f, 0.0f };
    float  hC_result[] = { 19.0f,  8.0f,  51.0f,  52.0f,
                           43.0f, 24.0f, 123.0f, 120.0f,
                           67.0f, 40.0f, 195.0f, 188.0f };
    float  alpha       = 1.0f;
    float  beta        = 0.0f;
    //--------------------------------------------------------------------------
    // Device memory management
    int   *dA_rows, *dA_columns;
    float *dA_values, *dB, *dC;
    CHECK_CUDA( cudaMalloc((void**) &dA_rows,    A_num_nnz * sizeof(int))   )
    CHECK_CUDA( cudaMalloc((void**) &dA_columns, A_num_nnz * sizeof(int))   )
    CHECK_CUDA( cudaMalloc((void**) &dA_values,  A_num_nnz * sizeof(float)) )
    CHECK_CUDA( cudaMalloc((void**) &dB,         B_size * sizeof(float))    )
    CHECK_CUDA( cudaMalloc((void**) &dC,         C_size * sizeof(float))    )

    CHECK_CUDA( cudaMemcpy(dA_rows, hA_rows, A_num_nnz * sizeof(int),
                           cudaMemcpyHostToDevice) )
    CHECK_CUDA( cudaMemcpy(dA_columns, hA_columns, A_num_nnz * sizeof(int),
                           cudaMemcpyHostToDevice) )
    CHECK_CUDA( cudaMemcpy(dA_values, hA_values, A_num_nnz * sizeof(float),
                           cudaMemcpyHostToDevice) )
    CHECK_CUDA( cudaMemcpy(dB, hB, B_size * sizeof(float),
                           cudaMemcpyHostToDevice) )
    CHECK_CUDA( cudaMemcpy(dC, hC, C_size * sizeof(float),
                           cudaMemcpyHostToDevice) )
    //--------------------------------------------------------------------------
    // CUSPARSE APIs
    cusparseHandle_t     handle = NULL;
    cusparseSpMatDescr_t matA;
    cusparseDnMatDescr_t matB, matC;
    void*                dBuffer    = NULL;
    size_t               bufferSize = 0;
    CHECK_CUSPARSE( cusparseCreate(&handle) )
    // Create sparse matrix A in COO format
    CHECK_CUSPARSE( cusparseCreateCoo(&matA, A_num_rows, A_num_cols, A_num_nnz,
                                      dA_rows, dA_columns, dA_values,
                                      CUSPARSE_INDEX_32I,
                                      CUSPARSE_INDEX_BASE_ZERO, CUDA_R_32F) )
    // Create dense matrix B
    CHECK_CUSPARSE( cusparseCreateDnMat(&matB, B_num_rows, B_num_cols, ldb, dB,
                                        CUDA_R_32F, CUSPARSE_ORDER_COL) )
    // Create dense matrix C
    CHECK_CUSPARSE( cusparseCreateDnMat(&matC, A_num_rows, B_num_cols, ldc, dC,
                                        CUDA_R_32F, CUSPARSE_ORDER_COL) )
    // allocate an external buffer if needed
    CHECK_CUSPARSE( cusparseSpMM_bufferSize(
                                 handle,
                                 CUSPARSE_OPERATION_NON_TRANSPOSE,
                                 CUSPARSE_OPERATION_NON_TRANSPOSE,
                                 &alpha, matA, matB, &beta, matC, CUDA_R_32F,
<<<<<<< HEAD
                                 CUSPARSE_MM_ALG_DEFAULT, &bufferSize) )
    CHECK_CUDA( cudaMalloc(&dBuffer, bufferSize) )
=======
                                 CUSPARSE_SPMM_ALG_DEFAULT, &bufferSize) )
    CHECK_CUSPARSE( cudaMalloc(&dBuffer, bufferSize) )
>>>>>>> f7310909

    // execute SpMM
    CHECK_CUSPARSE( cusparseSpMM(handle,
                                 CUSPARSE_OPERATION_NON_TRANSPOSE,
                                 CUSPARSE_OPERATION_NON_TRANSPOSE,
                                 &alpha, matA, matB, &beta, matC, CUDA_R_32F,
                                 CUSPARSE_SPMM_ALG_DEFAULT, dBuffer) )

    // destroy matrix/vector descriptors
    CHECK_CUSPARSE( cusparseDestroySpMat(matA) )
    CHECK_CUSPARSE( cusparseDestroyDnMat(matB) )
    CHECK_CUSPARSE( cusparseDestroyDnMat(matC) )
    CHECK_CUSPARSE( cusparseDestroy(handle) )
    //--------------------------------------------------------------------------
    // device result check
    CHECK_CUDA( cudaMemcpy(hC, dC, C_size * sizeof(float),
                           cudaMemcpyDeviceToHost) )
    int correct = 1;
    for (int i = 0; i < A_num_rows; i++) {
        for (int j = 0; j < B_num_cols; j++) {
            if (hC[i + j * ldc] != hC_result[i + j * ldc]) {
                correct = 0; // direct floating point comparison is not reliable
                break;
            }
        }
    }
    if (correct)
        printf("spmm_coo_example test PASSED\n");
    else
        printf("spmm_coo_example test FAILED: wrong result\n");
    //--------------------------------------------------------------------------
    // device memory deallocation
    CHECK_CUDA( cudaFree(dBuffer) )
    CHECK_CUDA( cudaFree(dA_rows) )
    CHECK_CUDA( cudaFree(dA_columns) )
    CHECK_CUDA( cudaFree(dA_values) )
    CHECK_CUDA( cudaFree(dB) )
    CHECK_CUDA( cudaFree(dC) )
    return EXIT_SUCCESS;
}<|MERGE_RESOLUTION|>--- conflicted
+++ resolved
@@ -142,13 +142,8 @@
                                  CUSPARSE_OPERATION_NON_TRANSPOSE,
                                  CUSPARSE_OPERATION_NON_TRANSPOSE,
                                  &alpha, matA, matB, &beta, matC, CUDA_R_32F,
-<<<<<<< HEAD
-                                 CUSPARSE_MM_ALG_DEFAULT, &bufferSize) )
+                                 CUSPARSE_SPMM_ALG_DEFAULT, &bufferSize) )
     CHECK_CUDA( cudaMalloc(&dBuffer, bufferSize) )
-=======
-                                 CUSPARSE_SPMM_ALG_DEFAULT, &bufferSize) )
-    CHECK_CUSPARSE( cudaMalloc(&dBuffer, bufferSize) )
->>>>>>> f7310909
 
     // execute SpMM
     CHECK_CUSPARSE( cusparseSpMM(handle,
